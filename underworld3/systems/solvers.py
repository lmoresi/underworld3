--- conflicted
+++ resolved
@@ -1463,11 +1463,7 @@
         min_dx = self.mesh.get_min_radius()
 
         ## estimate dt of adv and diff components
-<<<<<<< HEAD
-
-=======
-        
->>>>>>> 24c4ec9e
+
         if max_magvel_glob == 0.0:
             dt_diff = (min_dx**2) / diffusivity_glob
             dt_estimate = dt_diff
